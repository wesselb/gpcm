import argparse
import warnings

import jax.numpy as jnp
import lab.jax as B
import matplotlib.pyplot as plt
import numpy as np
import wbml.out
import wbml.plot
from matplotlib.ticker import FormatStrFormatter
from matrix.util import ToDenseWarning
from stheno.jax import GP
from varz import Vars, minimise_l_bfgs_b, sequential
from wbml.experiment import WorkingDirectory

from .gpcm import CGPCM, GPCM
from .gprv import GPRV
from .util import autocorr, estimate_psd

warnings.simplefilter(category=ToDenseWarning, action="ignore")
B.epsilon = 1e-10
wbml.out.report_time = True

__all__ = ["setup", "run", "build_models", "train_models", "analyse_models"]


def setup(name):
    """Setup an experiment.

    Args:
        name (str): Name of the experiment.

    Returns:
        tuple[:class:`argparse.Namespace`,
              :class:`wbml.experiment.WorkingDirectory`]: Tuple containing
            the parsed arguments and the working directory.
    """
    # Parse arguments.
    parser = argparse.ArgumentParser()
    parser.add_argument("path", nargs="*")
    parser.add_argument("--seed", type=int, default=0)
    parser.add_argument("--iters", type=int)
    parser.add_argument("--scheme", type=str, default="structured")
    parser.add_argument(
        "--model",
        choices=["gpcm", "gprv", "cgpcm"],
        type=str,
        default=["gpcm", "gprv", "cgpcm"],
        nargs="+",
    )
    args = parser.parse_args()

    # Setup working directory.
    wd = WorkingDirectory("_experiments", name, *args.path, seed=args.seed)

    return args, wd


def run(
    args,
    wd,
    noise,
    window,
<<<<<<< HEAD
    scale,
    t,
    y,
    n_u=None,
    n_z=None,
    extend_t_z=False,
=======
    scale, 
    t,
    y,
    fix_window_scale=False,
    n_u=None,
    n_z=None,
>>>>>>> 7043fb81
    **kw_args,
):
    """Run an experiment.

    Further takes in keyword arguments for :func:`.experiment.analyse_models`.

    Args:
        args (:class:`.argparse.Namespace`): Parser arguments.
        wd (:class:`wbml.experiment.WorkingDirectory`): Working directory.
        noise (scalar): Noise variance.
        window (scalar): Window length.
        scale (scalar): Length scale of the function.
        t (vector): Time points of data.
        y (vector): Observations.
        fix_window_scale (bool, optional): Do not learn the window length and length
            scale. Defaults to `False`.
        n_u (int, optional): Number of inducing points for :math:`h`.
        n_z (int, optional): Number of inducing points for :math:`s` or equivalent.
        extend_t_z (bool, optional): Extend `t_z` to account for the white noise process
            outside of the data range.
    """
    models = build_models(
        args.model,
        scheme=args.scheme,
        noise=noise,
        window=window,
        scale=scale,
        t=t,
        y=y,
        fix_window_scale=fix_window_scale,
        n_u=n_u,
        n_z=n_z,
        extend_t_z=extend_t_z,
    )

    # Setup training.
    train_config = {}
    for name in ["iters"]:
        if getattr(args, name):
            train_config[name] = getattr(args, name)

    # Perform training.
    train_models(models, t, y, train_config, wd)

    # Perform analysis.
    analyse_models(models, t, y, wd=wd, **kw_args)


<<<<<<< HEAD
def build_models(names, scheme, window, scale, noise, t, y, n_u, n_z, extend_t_z):
=======
def build_models(
    names,
    scheme,
    window,
    scale,
    noise,
    t,
    y,
    fix_window_scale,
    n_u,
    n_z
):
>>>>>>> 7043fb81
    """Construct the GPCM, CGPCM, and GP-RV.

    Args:
        names (list[str]): Names of models to build.
        scheme (str): Approximation scheme.
        window (scalar): Window length.
        scale (scalar): Length scale of the function.
        t (vector): Time points of data.
        y (vector): Observations.
        fix_window_scale (bool): Do not learn the window length and length scale.
        n_u (int, optional): Number of inducing points for :math:`h`.
        n_z (int, optional): Number of inducing points for :math:`s` or equivalent.
        extend_t_z (bool, optional): Extend `t_z` to account for the white noise process
            outside of the data range.
    """
    models = []

    if "gpcm" in names:
        names = set(names) - {"gpcm"}
        models.append(
            GPCM(
                scheme=scheme,
                noise=noise,
                window=window,
                fix_window=fix_window_scale,
                scale=scale,
                fix_scale=fix_window_scale,
                t=t,
                n_u=n_u,
                n_z=n_z,
                extend_t_z=extend_t_z,
            ),
        )

    if "cgpcm" in names:
        names = set(names) - {"cgpcm"}
        models.append(
            CGPCM(
                scheme=scheme,
                noise=noise,
                window=window,
                fix_window=fix_window_scale,
                scale=scale,
                fix_scale=fix_window_scale,
                t=t,
                n_u=n_u,
                n_z=n_z,
                extend_t_z=extend_t_z,
            )
        )
    if "gprv" in names:
        names = set(names) - {"gprv"}
        models.append(
            GPRV(
                scheme=scheme,
                noise=noise,
                window=window,
                fix_window=fix_window_scale,
                scale=scale,
                fix_scale=fix_window_scale,
                t=t,
                n_u=n_u,
                m_max=int(np.ceil(n_z / 2)) if n_z else None,
            )
        )

    if len(names) > 0:
        names_str = ", ".join(f'"{name}"' for name in names)
        raise ValueError(f"Unknown names {names_str}.")

    return models


def train_models(models, t, y, train_config, wd=None):
    """Train models.

    Args:
        models (list): Models to train.
        t (vector): Time points of data.
        y (vector): Observations.
        train_train (dict): Training configuration.
        wd (:class:`wbml.experiment.WorkingDirectory`, optional): Working
            directory to save samples to.

    Returns:
        list[:class:`stheno.Normal`]: Approximate posteriors.
    """
    # Print the initial variables.
    with wbml.out.Section("Variables before optimisation"):
        for model in models:
            with wbml.out.Section(model.name):
                model()
                model.vs.print()

    for model in models:
        with wbml.out.Section(f"Training {model.name}"):
            model.fit(t, y, **train_config)

    # Save results.
    if wd:
        wd.save(
            {
                model.name: {
                    var_name: model.vs[var_name] for var_name in model.vs.names
                }
                for model in models
            },
            "variables.pickle",
        )


def analyse_models(
    models,
    t,
    y,
    wd=None,
    t_plot=None,
    truth=None,
    true_kernel=None,
    true_noisy_kernel=None,
    comparative_kernel=None,
    x_range=None,
    y_range=None,
):
    """Analyse models.

    Args:
        models (list): Models.
        t (vector): Time points of data.
        y (vector): Observations.
        wd (:class:`wbml.experiment.WorkingDirectory`, optional): Working directory
            to save results to.
        t_plot (vector, optional): Time points to generate plots at. Defaults to `t`.
        truth (tuple[vector], optional): Tuple containing inputs and outputs
            associated to a truth.
        true_kernel (:class:`stheno.Kernel`, optional): True kernel that generated
            the data, not including noise.
        true_noisy_kernel (:class:`stheno.Kernel`, optional): True kernel that
            generated the data, including noise.
        comparative_kernel (function, optional): A function that takes in a
            variable container and gives back a kernel. A GP with this
            kernel will be trained on the data to compute a likelihood that
            will be compared to the ELBOs.
        x_range (dict, optional): Fix the x-range for plotting. Defaults to an empty
            dictionary.
        y_range (dict, optional): Fix the y-range for plotting. Defaults to an empty
            dictionary.
    """

    # Print the learned variables.
    with wbml.out.Section("Variables after optimisation"):
        for model in models:
            with wbml.out.Section(model.name):
                model.vs.print()

    analyse_elbos(
        models,
        t=t,
        y=y,
        true_noisy_kernel=true_noisy_kernel,
        comparative_kernel=comparative_kernel,
    )
    analyse_plots(
        models,
        t=t,
        y=y,
        wd=wd,
        true_kernel=true_kernel,
        t_plot=t_plot,
        truth=truth,
        x_range=x_range,
        y_range=y_range,
    )


def analyse_elbos(models, t, y, true_noisy_kernel=None, comparative_kernel=None):
    """Compare ELBOs of models.

    Args:
        models (list): Models to analyse.
        t (vector): Time points of data.
        y (vector): Observations.
        true_noisy_kernel (:class:`stheno.Kernel`, optional): True kernel that
            generated the data, including noise.
        comparative_kernel (function, optional): A function that takes in a
            variable container and gives back a kernel. A GP with this
            kernel will be trained on the data to compute a likelihood that
            will be compared to the ELBOs.
    """

    # Print LML under true GP if the true kernel is given.
    if true_noisy_kernel:
        wbml.out.kv("LML under true GP", GP(true_noisy_kernel)(t).logpdf(y))

    # Print LML under a trained GP if a comparative kernel is given.
    if comparative_kernel:

        def objective(vs_):
            gp = GP(sequential(comparative_kernel)(vs_))
            return -gp(t).logpdf(y)

        # Fit the GP.
        vs = Vars(jnp.float64)
        lml_gp_opt = -minimise_l_bfgs_b(objective, vs, jit=True, iters=1000)

        # Print likelihood.
        wbml.out.kv("LML under optimised GP", lml_gp_opt)

    # Estimate ELBOs.
    with wbml.out.Section("ELBOs"):
        for model in models:
            state, elbo = model.elbo(B.global_random_state(model.dtype), t, y)
            B.set_global_random_state(state)
            wbml.out.kv(model.name, elbo)


def analyse_plots(
    models,
    t,
    y,
    wd=None,
    true_kernel=None,
    t_plot=None,
    truth=None,
    x_range=None,
    y_range=None,
):
    """Analyse models in plots.

    Args:
        models (list): Models to train.
        t (vector): Time points of data.
        y (vector): Observations.
        wd (:class:`wbml.experiment.WorkingDirectory`, optional): Working directory
            to save the plots to.
        true_kernel (:class:`stheno.Kernel`, optional): True kernel that
            generates the data for comparison.
        t_plot (vector, optional): Time points to generate plots at. Defaults to `t`.
        truth (tuple[vector], optional): Tuple containing inputs and outputs
            associated to a truth.
        x_range (dict, optional): Fix the x-range for plotting. Defaults to an empty
            dictionary.
        y_range (dict, optional): Fix the y-range for plotting. Defaults to an empty
            dictionary.
    """
    # Set defaults.
    if t_plot is None:
        t_plot = t
    if x_range is None:
        x_range = {}
    if y_range is None:
        y_range = {}

    # Check whether `t` is roughly equally spaced. We allow small deviations.
    t_is_equally_spaced = max(np.abs(np.diff(np.diff(t)))) / max(np.abs(t)) < 5e-2

    # Perform instantiation of posteriors.
    models = [model.condition(t, y)() for model in models]

    # Plot predictions.
    plt.figure(figsize=(12, 8))

    for i, model in enumerate(models):
        # Construct model and make predictions.
        mu, var = model.predict(t_plot)
        std = B.sqrt(var)

        plt.subplot(3, 1, 1 + i)
        plt.title(f"Function ({model.name})")

        # Plot data.
        plt.scatter(t, y, c="black", label="Data")

        # Plot inducing models, if the model has them.
        if hasattr(model, "t_z"):
            plt.scatter(model.t_z, model.t_z * 0, s=5, marker="o", c="black")

        # Plot the predictions.
        plt.plot(t_plot, mu, c="tab:green", label="Prediction")
        plt.fill_between(t_plot, mu - std, mu + std, facecolor="tab:green", alpha=0.2)
        plt.fill_between(
            t_plot, mu - 2 * std, mu + 2 * std, facecolor="tab:green", alpha=0.2
        )
        error = 2 * B.sqrt(model.ps.noise() + std ** 2)  # Model and noise error
        plt.plot(t_plot, mu + error, c="tab:green", ls="--")
        plt.plot(t_plot, mu - error, c="tab:green", ls="--")

        # Plot true function.
        if truth:
            plt.plot(*truth, c="tab:red", label="Truth")

        # Set limit and format.
        if "function" in x_range:
            plt.xlim(*x_range["function"])
        else:
            plt.xlim(min(t_plot), max(t_plot))
        if "function" in y_range:
            plt.ylim(*y_range["function"])
        plt.gca().xaxis.set_major_formatter(FormatStrFormatter("$%.1f$"))
        wbml.plot.tweak(legend=True)

    plt.tight_layout()
    if wd:
        plt.savefig(wd.file("prediction_function.pdf"))

    # Plot kernels.
    plt.figure(figsize=(12, 8))

    for i, model in enumerate(models):
        # Construct model and predict the kernel.
        with wbml.out.Section(f"Predicting kernel for {model.name}"):
            pred = model.predict_kernel()

        # Compute true kernel.
        if true_kernel:
            k_true = true_kernel(pred.x).mat[0, :]

        # Estimate autocorrelation.
        if t_is_equally_spaced:
            t_ac = t - t[0]
            k_ac = autocorr(y, cov=True)

        plt.subplot(3, 1, 1 + i)
        plt.title(f"Kernel ({model.name})")

        # Plot inducing points, if the model has them.
        plt.scatter(model.t_u, 0 * model.t_u, s=5, c="black")

        # Plot predictions.
        plt.plot(pred.x, pred.mean, c="tab:green", label="Prediction")
        plt.fill_between(
            pred.x,
            pred.err_68_lower,
            pred.err_68_upper,
            facecolor="tab:green",
            alpha=0.2,
        )
        plt.fill_between(
            pred.x,
            pred.err_95_lower,
            pred.err_95_upper,
            facecolor="tab:green",
            alpha=0.2,
        )
        plt.plot(pred.x, pred.samples, c="tab:red", lw=1)

        # Plot the true kernel.
        if true_kernel:
            plt.plot(pred.x, k_true, c="black", label="True", scaley=False)

        # Plot the autocorrelation of the data.
        if t_is_equally_spaced:
            plt.plot(t_ac, k_ac, c="tab:blue", label="Autocorrelation", scaley=False)

        # Set limits and format.
        if "kernel" in x_range:
            plt.xlim(*x_range["kernel"])
        else:
            plt.xlim(0, max(pred.x))
        if "kernel" in y_range:
            plt.ylim(*y_range["kernel"])
        wbml.plot.tweak(legend=True)

    plt.tight_layout()
    if wd:
        plt.savefig(wd.file("prediction_kernel.pdf"))

    # Plot PSDs.
    plt.figure(figsize=(12, 8))

    for i, model in enumerate(models):
        # Construct compute and predict PSD.
        with wbml.out.Section(f"Predicting PSD for {model.name}"):
            pred = model.predict_psd()

        # Compute true PSD.
        if true_kernel:
            # TODO: Is `pred.x` okay, or should it be longer?
            freqs_true, psd_true = estimate_psd(
                pred.x, true_kernel(pred.x).mat[0, :], db=True
            )

        # Estimate PSD.
        if t_is_equally_spaced:
            t_ac = t - t[0]
            k_ac = autocorr(y, cov=True)
            freqs_ac, psd_ac = estimate_psd(t_ac, k_ac, db=True)

        plt.subplot(3, 1, 1 + i)
        plt.title(f"PSD ({model.name})")

        # Plot predictions.
        plt.plot(pred.x, pred.mean, c="tab:green", label="Prediction")
        # TODO: `scalex` doesn't work with `fill_between`. Fix?
        plt.fill_between(
            pred.x,
            pred.err_68_lower,
            pred.err_68_upper,
            facecolor="tab:green",
            alpha=0.2,
        )
        plt.fill_between(
            pred.x,
            pred.err_95_lower,
            pred.err_95_upper,
            facecolor="tab:green",
            alpha=0.2,
        )
        plt.plot(pred.x, pred.samples, c="tab:red", lw=1)

        # Plot true PSD.
        if true_kernel:
            plt.plot(freqs_true, psd_true, c="black", label="True", scaley=False)

        # Plot PSD derived from the autocorrelation.
        if t_is_equally_spaced:
            plt.plot(
                freqs_ac, psd_ac, c="tab:blue", label="Autocorrelation", scaley=False
            )

        # Set limits and format.
        if "psd" in x_range:
            plt.xlim(*x_range["psd"])
        else:
            if t_is_equally_spaced:
                plt.xlim(0, max(freqs_ac))
            else:
                plt.xlim(0, max(pred.x))
        if "psd" in y_range:
            plt.ylim(*y_range["psd"])
        wbml.plot.tweak(legend=True)

    plt.tight_layout()
    if wd:
        plt.savefig(wd.file("prediction_psd.pdf"))

    # Plot Fourier features for GP-RV.
    plt.figure(figsize=(12, 8))

    for i, model in enumerate(models):
        # Predict Fourier features if it is a GP-RV.
        if isinstance(model, GPRV):
            mean, var = model.predict_fourier()
        else:
            continue

        # Compute upper and lower error bounds.
        lower = mean - 1.96 * B.sqrt(var)
        upper = mean + 1.96 * B.sqrt(var)

        plt.subplot(3, 2, 1 + 2 * i)
        plt.title(f"Cosine Features ({model.name})")
        freqs = model.ms / (model.b - model.a)
        inds = np.concatenate(
            np.where(model.ms == 0) + np.where(model.ms <= model.m_max)
        )
        plt.errorbar(
            freqs[inds],
            mean[inds],
            (mean[inds] - lower[inds], upper[inds] - mean[inds]),
            ls="none",
            marker="o",
            capsize=3,
        )
        plt.xlabel("Frequency (Hz)")
        wbml.plot.tweak(legend=False)

        plt.subplot(3, 2, 2 + 2 * i)
        plt.title(f"Sine Features ({model.name})")
        freqs = np.maximum(model.ms - model.m_max, 0) / (model.b - model.a)
        inds = np.concatenate(
            np.where(model.ms == 0) + np.where(model.ms > model.m_max)
        )
        plt.errorbar(
            freqs[inds],
            mean[inds],
            (mean[inds] - lower[inds], upper[inds] - mean[inds]),
            ls="none",
            marker="o",
            capsize=3,
        )
        plt.xlabel("Frequency (Hz)")
        wbml.plot.tweak(legend=False)

    plt.tight_layout()
    if wd:
        plt.savefig(wd.file("prediction_fourier.pdf"))<|MERGE_RESOLUTION|>--- conflicted
+++ resolved
@@ -61,21 +61,13 @@
     wd,
     noise,
     window,
-<<<<<<< HEAD
     scale,
-    t,
-    y,
-    n_u=None,
-    n_z=None,
-    extend_t_z=False,
-=======
-    scale, 
     t,
     y,
     fix_window_scale=False,
     n_u=None,
     n_z=None,
->>>>>>> 7043fb81
+    extend_t_z=False,
     **kw_args,
 ):
     """Run an experiment.
@@ -124,9 +116,6 @@
     analyse_models(models, t, y, wd=wd, **kw_args)
 
 
-<<<<<<< HEAD
-def build_models(names, scheme, window, scale, noise, t, y, n_u, n_z, extend_t_z):
-=======
 def build_models(
     names,
     scheme,
@@ -137,9 +126,9 @@
     y,
     fix_window_scale,
     n_u,
-    n_z
+    n_z,
+    extend_t_z,
 ):
->>>>>>> 7043fb81
     """Construct the GPCM, CGPCM, and GP-RV.
 
     Args:
